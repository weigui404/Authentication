--- conflicted
+++ resolved
@@ -276,15 +276,9 @@
         autentifikátory
     </string>
     <string name="prefAutoBackupTitle">Automatické zálohovanie</string>
-<<<<<<< HEAD
     <string name="prefAutoBackupSummary">Automatically backup and restore from a specific location when changes are made. Disables backup reminders.</string>
     <string name="prefLanguageTitle">Language</string>
     <string name="prefLanguageSummary">Choose a language to use throughout the app</string>
-=======
-    <string name="prefAutoBackupSummary">Automatically backup and restore from a specific location when changes are
-        made. Disables backup reminders.
-    </string>
->>>>>>> b476c4d7
     <string name="prefSecurity">Bezpečnosť</string>
     <string name="prefPasswordTitle">Heslo</string>
     <string name="prefPasswordSummary">Vyžadovať heslo na prístup k autentifikátorom. Databáza bude zašifrovaná pomocou
