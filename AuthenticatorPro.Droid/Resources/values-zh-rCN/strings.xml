--- conflicted
+++ resolved
@@ -240,15 +240,9 @@
     <string name="prefShowBackupRemindersTitle">显示备份提醒</string>
     <string name="prefShowBackupRemindersSummary">在您做出重要更改后，自动提醒您备份验证器。</string>
     <string name="prefAutoBackupTitle">自动备份</string>
-<<<<<<< HEAD
     <string name="prefAutoBackupSummary">Automatically backup and restore from a specific location when changes are made. Disables backup reminders.</string>
     <string name="prefLanguageTitle">Language</string>
     <string name="prefLanguageSummary">Choose a language to use throughout the app</string>
-=======
-    <string name="prefAutoBackupSummary">Automatically backup and restore from a specific location when changes are
-        made. Disables backup reminders.
-    </string>
->>>>>>> b476c4d7
     <string name="prefSecurity">安全</string>
     <string name="prefPasswordTitle">密码</string>
     <string name="prefPasswordSummary">访问验证器前要求验证密码。数据库将会使用这个密码进行加密。</string>
