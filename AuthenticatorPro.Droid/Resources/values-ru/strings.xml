--- conflicted
+++ resolved
@@ -287,15 +287,9 @@
         внесении важных изменений.
     </string>
     <string name="prefAutoBackupTitle">Автоматическое резервное копирование</string>
-<<<<<<< HEAD
     <string name="prefAutoBackupSummary">Automatically backup and restore from a specific location when changes are made. Disables backup reminders.</string>
     <string name="prefLanguageTitle">Language</string>
     <string name="prefLanguageSummary">Choose a language to use throughout the app</string>
-=======
-    <string name="prefAutoBackupSummary">Automatically backup and restore from a specific location when changes are
-        made. Disables backup reminders.
-    </string>
->>>>>>> b476c4d7
     <string name="prefSecurity">Безопасность</string>
     <string name="prefPasswordTitle">Пароль</string>
     <string name="prefPasswordSummary">Запрашивать пароль для доступа к аутентификаторам. База данных будет зашифрована
