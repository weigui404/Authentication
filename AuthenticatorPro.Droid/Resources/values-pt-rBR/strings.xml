--- conflicted
+++ resolved
@@ -278,15 +278,9 @@
         alteração importante tenha sido feita
     </string>
     <string name="prefAutoBackupTitle">Backup Automático</string>
-<<<<<<< HEAD
     <string name="prefAutoBackupSummary">Automatically backup and restore from a specific location when changes are made. Disables backup reminders.</string>
     <string name="prefLanguageTitle">Language</string>
     <string name="prefLanguageSummary">Choose a language to use throughout the app</string>
-=======
-    <string name="prefAutoBackupSummary">Automatically backup and restore from a specific location when changes are
-        made. Disables backup reminders.
-    </string>
->>>>>>> b476c4d7
     <string name="prefSecurity">Segurança</string>
     <string name="prefPasswordTitle">Senha</string>
     <string name="prefPasswordSummary">Uma senha é necessária para acessar os autenticadores. O banco de dados será
